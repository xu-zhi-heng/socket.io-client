--- conflicted
+++ resolved
@@ -11,13 +11,8 @@
   ],
   "main": "./lib/index",
   "dependencies": {
-<<<<<<< HEAD
     "debug": "2.1.3",
     "engine.io-client": "automattic/engine.io-client#fb7c198",
-=======
-    "debug": "0.7.4",
-    "engine.io-client": "1.5.2",
->>>>>>> 1c96b3ae
     "component-bind": "1.0.0",
     "component-emitter": "1.2.0",
     "object-component": "0.0.3",
@@ -29,16 +24,6 @@
     "backo2": "1.0.2"
   },
   "devDependencies": {
-<<<<<<< HEAD
-=======
-    "socket.io": "1.3.6",
-    "mocha": "1.16.2",
-    "zuul": "rase-/zuul#9d3a02",
-    "istanbul": "0.2.1",
-    "expect.js": "0.2.0",
-    "uglify-js": "2.4.15",
-    "browserify": "4.2.1",
->>>>>>> 1c96b3ae
     "base64-arraybuffer": "0.1.0",
     "browserify": "4.2.1",
     "expect.js": "0.2.0",

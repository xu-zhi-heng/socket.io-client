
// this is a test server to support tests which make requests

var io = require('socket.io');
var server = io(process.env.ZUUL_PORT);
var expect = require('expect.js');

server.on('connection', function(socket){
  // simple test
  socket.on('hi', function(){
    socket.emit('hi');
  });

  // ack tests
  socket.on('ack', function(){
    socket.emit('ack', function(a, b){
      if (a == 5 && b.test) {
        socket.emit('got it');
      }
    });
  });

  // false test
  socket.on('false', function(){
    socket.emit('false', false);
  });
<<<<<<< HEAD

  // binary test
  socket.on('doge', function(){
    buf = new Buffer('asdfasdf', 'utf8');
    socket.emit('doge', buf);
  });

  // expect receiving binary to be buffer
  socket.on('buffa', function(a){
    if (Buffer.isBuffer(a)) socket.emit('buffack');
  });

  // expect receiving binary with mixed JSON
  socket.on('jsonbuff', function(a) {
    expect(a.hello).to.eql('lol');
    expect(Buffer.isBuffer(a.message)).to.be(true);
    expect(a.goodbye).to.eql('gotcha');
    socket.emit('jsonbuff-ack');
  });

  // expect receiving buffers in order
  var receivedAbuff1 = false;
  socket.on('abuff1', function(a) {
    expect(Buffer.isBuffer(a)).to.be(true);
    receivedAbuff1 = true;
  });
  socket.on('abuff2', function(a) {
    expect(receivedAbuff1).to.be(true);
    socket.emit('abuff2-ack');
  });

  // expect sent blob to be buffer
  socket.on('blob', function(a){
    if (Buffer.isBuffer(a)) socket.emit('back');
  });

  // expect sent blob mixed with json to be buffer
  socket.on('jsonblob', function(a) {
    expect(a.hello).to.eql('lol');
    expect(Buffer.isBuffer(a.message)).to.be(true);
    expect(a.goodbye).to.eql('gotcha');
    socket.emit('jsonblob-ack');
  });

  // expect blobs sent in order to arrive in correct order
  var receivedblob1 = false;
  var receivedblob2 = false;
  socket.on('blob1', function(a) {
    expect(Buffer.isBuffer(a)).to.be(true);
    receivedblob1 = true;
  });
  socket.on('blob2', function(a) {
    expect(receivedblob1).to.be(true);
    expect(a).to.eql('second');
    receivedblob2 = true;
  });
  socket.on('blob3', function(a) {
    expect(Buffer.isBuffer(a)).to.be(true);
    expect(receivedblob1).to.be(true);
    expect(receivedblob2).to.be(true);
    socket.emit('blob3-ack');
  });

  // emit buffer to base64 receiving browsers
  socket.on('getbin', function() {
    buf = new Buffer('asdfasdf', 'utf8');
    socket.emit('takebin', buf);
  });

=======
>>>>>>> dc2afa4b
});<|MERGE_RESOLUTION|>--- conflicted
+++ resolved
@@ -24,7 +24,6 @@
   socket.on('false', function(){
     socket.emit('false', false);
   });
-<<<<<<< HEAD
 
   // binary test
   socket.on('doge', function(){
@@ -93,7 +92,4 @@
     buf = new Buffer('asdfasdf', 'utf8');
     socket.emit('takebin', buf);
   });
-
-=======
->>>>>>> dc2afa4b
 });
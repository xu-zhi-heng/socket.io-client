
/**
 * Module dependencies.
 */

var eio = require('engine.io-client');
var Socket = require('./socket');
var Emitter = require('component-emitter');
var parser = require('socket.io-parser');
var on = require('./on');
var bind = require('component-bind');
var debug = require('debug')('socket.io-client:manager');
var indexOf = require('indexof');
var Backoff = require('backo2');

/**
 * IE6+ hasOwnProperty
 */

var has = Object.prototype.hasOwnProperty;

/**
 * Module exports
 */

module.exports = Manager;

/**
 * `Manager` constructor.
 *
 * @param {String} engine instance or engine uri/opts
 * @param {Object} options
 * @api public
 */

function Manager (uri, opts) {
  if (!(this instanceof Manager)) return new Manager(uri, opts);
  if (uri && ('object' === typeof uri)) {
    opts = uri;
    uri = undefined;
  }
  opts = opts || {};

  opts.path = opts.path || '/socket.io';
  this.nsps = {};
  this.subs = [];
  this.opts = opts;
  this.reconnection(opts.reconnection !== false);
  this.reconnectionAttempts(opts.reconnectionAttempts || Infinity);
  this.reconnectionDelay(opts.reconnectionDelay || 1000);
  this.reconnectionDelayMax(opts.reconnectionDelayMax || 5000);
  this.randomizationFactor(opts.randomizationFactor || 0.5);
  this.backoff = new Backoff({
    min: this.reconnectionDelay(),
    max: this.reconnectionDelayMax(),
    jitter: this.randomizationFactor()
  });
  this.timeout(null == opts.timeout ? 20000 : opts.timeout);
  this.readyState = 'closed';
  this.uri = uri;
  this.connecting = [];
  this.lastPing = null;
  this.encoding = false;
  this.packetBuffer = [];
  this.encoder = new parser.Encoder();
  this.decoder = new parser.Decoder();
  this.autoConnect = opts.autoConnect !== false;
  if (this.autoConnect) this.open();
}

/**
 * Propagate given event to sockets and emit on `this`
 *
 * @api private
 */

Manager.prototype.emitAll = function () {
  this.emit.apply(this, arguments);
  for (var nsp in this.nsps) {
    if (has.call(this.nsps, nsp)) {
      this.nsps[nsp].emit.apply(this.nsps[nsp], arguments);
    }
  }
};

/**
 * Update `socket.id` of all sockets
 *
 * @api private
 */

Manager.prototype.updateSocketIds = function () {
  for (var nsp in this.nsps) {
    if (has.call(this.nsps, nsp)) {
      this.nsps[nsp].id = this.engine.id;
    }
  }
};

/**
 * Mix in `Emitter`.
 */

Emitter(Manager.prototype);

/**
 * Sets the `reconnection` config.
 *
 * @param {Boolean} true/false if it should automatically reconnect
 * @return {Manager} self or value
 * @api public
 */

Manager.prototype.reconnection = function (v) {
  if (!arguments.length) return this._reconnection;
  this._reconnection = !!v;
  return this;
};

/**
 * Sets the reconnection attempts config.
 *
 * @param {Number} max reconnection attempts before giving up
 * @return {Manager} self or value
 * @api public
 */

Manager.prototype.reconnectionAttempts = function (v) {
  if (!arguments.length) return this._reconnectionAttempts;
  this._reconnectionAttempts = v;
  return this;
};

/**
 * Sets the delay between reconnections.
 *
 * @param {Number} delay
 * @return {Manager} self or value
 * @api public
 */

Manager.prototype.reconnectionDelay = function (v) {
  if (!arguments.length) return this._reconnectionDelay;
  this._reconnectionDelay = v;
  this.backoff && this.backoff.setMin(v);
  return this;
};

Manager.prototype.randomizationFactor = function (v) {
  if (!arguments.length) return this._randomizationFactor;
  this._randomizationFactor = v;
  this.backoff && this.backoff.setJitter(v);
  return this;
};

/**
 * Sets the maximum delay between reconnections.
 *
 * @param {Number} delay
 * @return {Manager} self or value
 * @api public
 */

Manager.prototype.reconnectionDelayMax = function (v) {
  if (!arguments.length) return this._reconnectionDelayMax;
  this._reconnectionDelayMax = v;
  this.backoff && this.backoff.setMax(v);
  return this;
};

/**
 * Sets the connection timeout. `false` to disable
 *
 * @return {Manager} self or value
 * @api public
 */

Manager.prototype.timeout = function (v) {
  if (!arguments.length) return this._timeout;
  this._timeout = v;
  return this;
};

/**
 * Starts trying to reconnect if reconnection is enabled and we have not
 * started reconnecting yet
 *
 * @api private
 */

Manager.prototype.maybeReconnectOnOpen = function () {
  // Only try to reconnect if it's the first time we're connecting
  if (!this.reconnecting && this._reconnection && this.backoff.attempts === 0) {
    // keeps reconnection from firing twice for the same reconnection loop
    this.reconnect();
  }
};

/**
 * Sets the current transport `socket`.
 *
 * @param {Function} optional, callback
 * @return {Manager} self
 * @api public
 */

Manager.prototype.open =
<<<<<<< HEAD
Manager.prototype.connect = function(fn, opts){
=======
Manager.prototype.connect = function (fn) {
>>>>>>> 2f7c930f
  debug('readyState %s', this.readyState);
  if (~this.readyState.indexOf('open')) return this;

  debug('opening %s', this.uri);
  this.engine = eio(this.uri, this.opts);
  var socket = this.engine;
  var self = this;
  this.readyState = 'opening';
  this.skipReconnect = false;

  // emit `open`
  var openSub = on(socket, 'open', function () {
    self.onopen();
    fn && fn();
  });

  // emit `connect_error`
  var errorSub = on(socket, 'error', function (data) {
    debug('connect_error');
    self.cleanup();
    self.readyState = 'closed';
    self.emitAll('connect_error', data);
    if (fn) {
      var err = new Error('Connection error');
      err.data = data;
      fn(err);
    } else {
      // Only do this if there is no fn to handle the error
      self.maybeReconnectOnOpen();
    }
  });

  // emit `connect_timeout`
  if (false !== this._timeout) {
    var timeout = this._timeout;
    debug('connect attempt will timeout after %d', timeout);

    // set timer
    var timer = setTimeout(function () {
      debug('connect attempt timed out after %d', timeout);
      openSub.destroy();
      socket.close();
      socket.emit('error', 'timeout');
      self.emitAll('connect_timeout', timeout);
    }, timeout);

    this.subs.push({
      destroy: function () {
        clearTimeout(timer);
      }
    });
  }

  this.subs.push(openSub);
  this.subs.push(errorSub);

  return this;
};

/**
 * Called upon transport open.
 *
 * @api private
 */

Manager.prototype.onopen = function () {
  debug('open');

  // clear old subs
  this.cleanup();

  // mark as open
  this.readyState = 'open';
  this.emit('open');

  // add new subs
  var socket = this.engine;
  this.subs.push(on(socket, 'data', bind(this, 'ondata')));
  this.subs.push(on(socket, 'ping', bind(this, 'onping')));
  this.subs.push(on(socket, 'pong', bind(this, 'onpong')));
  this.subs.push(on(socket, 'error', bind(this, 'onerror')));
  this.subs.push(on(socket, 'close', bind(this, 'onclose')));
  this.subs.push(on(this.decoder, 'decoded', bind(this, 'ondecoded')));
};

/**
 * Called upon a ping.
 *
 * @api private
 */

Manager.prototype.onping = function () {
  this.lastPing = new Date();
  this.emitAll('ping');
};

/**
 * Called upon a packet.
 *
 * @api private
 */

Manager.prototype.onpong = function () {
  this.emitAll('pong', new Date() - this.lastPing);
};

/**
 * Called with data.
 *
 * @api private
 */

Manager.prototype.ondata = function (data) {
  this.decoder.add(data);
};

/**
 * Called when parser fully decodes a packet.
 *
 * @api private
 */

Manager.prototype.ondecoded = function (packet) {
  this.emit('packet', packet);
};

/**
 * Called upon socket error.
 *
 * @api private
 */

Manager.prototype.onerror = function (err) {
  debug('error', err);
  this.emitAll('error', err);
};

/**
 * Creates a new socket for the given `nsp`.
 *
 * @return {Socket}
 * @api public
 */

<<<<<<< HEAD
Manager.prototype.socket = function(nsp, opts){
=======
Manager.prototype.socket = function (nsp) {
>>>>>>> 2f7c930f
  var socket = this.nsps[nsp];
  if (!socket) {
    socket = new Socket(this, nsp, opts);
    this.nsps[nsp] = socket;
    var self = this;
    socket.on('connecting', onConnecting);
    socket.on('connect', function () {
      socket.id = self.engine.id;
    });

    if (this.autoConnect) {
      // manually call here since connecting evnet is fired before listening
      onConnecting();
    }
  }

  function onConnecting () {
    if (!~indexOf(self.connecting, socket)) {
      self.connecting.push(socket);
    }
  }

  return socket;
};

/**
 * Called upon a socket close.
 *
 * @param {Socket} socket
 */

Manager.prototype.destroy = function (socket) {
  var index = indexOf(this.connecting, socket);
  if (~index) this.connecting.splice(index, 1);
  if (this.connecting.length) return;

  this.close();
};

/**
 * Writes a packet.
 *
 * @param {Object} packet
 * @api private
 */

Manager.prototype.packet = function (packet) {
  debug('writing packet %j', packet);
  var self = this;
  if (packet.query && packet.type == 0) packet.nsp += '?' + packet.query;

  if (!self.encoding) {
    // encode, then write to engine with result
    self.encoding = true;
    this.encoder.encode(packet, function (encodedPackets) {
      for (var i = 0; i < encodedPackets.length; i++) {
        self.engine.write(encodedPackets[i], packet.options);
      }
      self.encoding = false;
      self.processPacketQueue();
    });
  } else { // add packet to the queue
    self.packetBuffer.push(packet);
  }
};

/**
 * If packet buffer is non-empty, begins encoding the
 * next packet in line.
 *
 * @api private
 */

Manager.prototype.processPacketQueue = function () {
  if (this.packetBuffer.length > 0 && !this.encoding) {
    var pack = this.packetBuffer.shift();
    this.packet(pack);
  }
};

/**
 * Clean up transport subscriptions and packet buffer.
 *
 * @api private
 */

Manager.prototype.cleanup = function () {
  debug('cleanup');

  var subsLength = this.subs.length;
  for (var i = 0; i < subsLength; i++) {
    var sub = this.subs.shift();
    sub.destroy();
  }

  this.packetBuffer = [];
  this.encoding = false;
  this.lastPing = null;

  this.decoder.destroy();
};

/**
 * Close the current socket.
 *
 * @api private
 */

Manager.prototype.close =
Manager.prototype.disconnect = function () {
  debug('disconnect');
  this.skipReconnect = true;
  this.reconnecting = false;
  if ('opening' === this.readyState) {
    // `onclose` will not fire because
    // an open event never happened
    this.cleanup();
  }
  this.backoff.reset();
  this.readyState = 'closed';
  if (this.engine) this.engine.close();
};

/**
 * Called upon engine close.
 *
 * @api private
 */

Manager.prototype.onclose = function (reason) {
  debug('onclose');

  this.cleanup();
  this.backoff.reset();
  this.readyState = 'closed';
  this.emit('close', reason);

  if (this._reconnection && !this.skipReconnect) {
    this.reconnect();
  }
};

/**
 * Attempt a reconnection.
 *
 * @api private
 */

Manager.prototype.reconnect = function () {
  if (this.reconnecting || this.skipReconnect) return this;

  var self = this;

  if (this.backoff.attempts >= this._reconnectionAttempts) {
    debug('reconnect failed');
    this.backoff.reset();
    this.emitAll('reconnect_failed');
    this.reconnecting = false;
  } else {
    var delay = this.backoff.duration();
    debug('will wait %dms before reconnect attempt', delay);

    this.reconnecting = true;
    var timer = setTimeout(function () {
      if (self.skipReconnect) return;

      debug('attempting reconnect');
      self.emitAll('reconnect_attempt', self.backoff.attempts);
      self.emitAll('reconnecting', self.backoff.attempts);

      // check again for the case socket closed in above events
      if (self.skipReconnect) return;

      self.open(function (err) {
        if (err) {
          debug('reconnect attempt error');
          self.reconnecting = false;
          self.reconnect();
          self.emitAll('reconnect_error', err.data);
        } else {
          debug('reconnect success');
          self.onreconnect();
        }
      });
    }, delay);

    this.subs.push({
      destroy: function () {
        clearTimeout(timer);
      }
    });
  }
};

/**
 * Called upon successful reconnect.
 *
 * @api private
 */

Manager.prototype.onreconnect = function () {
  var attempt = this.backoff.attempts;
  this.reconnecting = false;
  this.backoff.reset();
  this.updateSocketIds();
  this.emitAll('reconnect', attempt);
};<|MERGE_RESOLUTION|>--- conflicted
+++ resolved
@@ -205,11 +205,7 @@
  */
 
 Manager.prototype.open =
-<<<<<<< HEAD
-Manager.prototype.connect = function(fn, opts){
-=======
-Manager.prototype.connect = function (fn) {
->>>>>>> 2f7c930f
+Manager.prototype.connect = function (fn, opts) {
   debug('readyState %s', this.readyState);
   if (~this.readyState.indexOf('open')) return this;
 
@@ -354,11 +350,7 @@
  * @api public
  */
 
-<<<<<<< HEAD
-Manager.prototype.socket = function(nsp, opts){
-=======
-Manager.prototype.socket = function (nsp) {
->>>>>>> 2f7c930f
+Manager.prototype.socket = function (nsp, opts) {
   var socket = this.nsps[nsp];
   if (!socket) {
     socket = new Socket(this, nsp, opts);
@@ -408,7 +400,7 @@
 Manager.prototype.packet = function (packet) {
   debug('writing packet %j', packet);
   var self = this;
-  if (packet.query && packet.type == 0) packet.nsp += '?' + packet.query;
+  if (packet.query && packet.type === 0) packet.nsp += '?' + packet.query;
 
   if (!self.encoding) {
     // encode, then write to engine with result
